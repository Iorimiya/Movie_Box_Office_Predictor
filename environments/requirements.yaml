--- conflicted
+++ resolved
@@ -9,16 +9,10 @@
   - https://repo.anaconda.com/pkgs/r
   - https://repo.anaconda.com/pkgs/msys2
 dependencies:
-<<<<<<< HEAD
+# python
   - defaults::python=3.10.15
+  - defaults::ipython
   - defaults::pip=24.2
-  - defaults::selenium=4.24.0
-=======
-# python
-  - defaults::python=3.10.4
-  - defaults::ipython
-  - defaults::pip
   - pip:
     - "selenium==4.26.1"
-    - "PyYAML==6.0.2"
->>>>>>> 7f14a67d
+    - "PyYAML==6.0.2"