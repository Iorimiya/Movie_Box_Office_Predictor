from typing import Optional
from datetime import date, datetime
from pathlib import Path
from dataclasses import dataclass, asdict
import yaml

from tools.constant import Constants
from tools.util import read_data_from_csv, delete_duplicate


@dataclass(kw_only=True)
class BoxOffice:
    start_date: date
    end_date: date
    box_office: int

    @classmethod
    def from_dict(cls, dictionary):
        date_format: str = '%Y-%m-%d'
        return cls(start_date=datetime.strptime(dictionary['start_date'], date_format).date(),
                   end_date=datetime.strptime(dictionary['end_date'], date_format).date(),
                   box_office=int(dictionary['box_office']))


@dataclass(kw_only=True)
class Review:
    url: Optional[str]
    title: Optional[str]
    content: str
    date: date
    emotion_analyse: Optional[bool]

    def __key(self):
        if self.url:
            return self.url
        else:
            return self.content

    def __hash__(self):
        return hash(self.__key())

    def __eq__(self, other):
        if isinstance(other, Review):
            return self.__key() == other.__key()
        return NotImplemented


@dataclass(kw_only=True)
class ExpertReview(Review):
    score: float

    def __hash__(self):
        return super().__hash__()

    def __eq__(self, other):
        return super().__eq__(other=other)

    @classmethod
    def from_dict(cls, dictionary):
        date_format: str = '%Y-%m-%d'
        return cls(url=dictionary["url"], title=dictionary["title"], content=dictionary["content"],
                   date=datetime.strptime(dictionary['date'], date_format).date(), score=float(dictionary["score"]))


@dataclass(kw_only=True)
class PublicReview(Review):
    reply_count: int

    def __hash__(self):
        return super().__hash__()

    def __eq__(self, other):
        return super().__eq__(other=other)

    @classmethod
    def from_dict(cls, dictionary):
        date_format: str = '%Y-%m-%d'
        return cls(url=dictionary["url"], title=dictionary["title"], content=dictionary["content"],
                   date=datetime.strptime(dictionary['date'], date_format).date(),
                   reply_count=int(dictionary["reply_count"]))


class MovieData:
    def __init__(self, movie_id: int, movie_name: str, release_date: Optional[date] = None,
                 box_office: Optional[list[BoxOffice]] = None,
                 expert_review: Optional[list[ExpertReview]] = None,
                 public_review: Optional[list[PublicReview]] = None) -> None:
        self.movie_id: int = movie_id
        self.movie_name: str = movie_name
        self.release_date: date | None = release_date
        self.box_office: list[BoxOffice] | None = None

        self.expert_reviews: list[ExpertReview] | None = expert_review
        self.public_reviews: list[PublicReview] | None = public_review

        if box_office:
            self.update_data(box_offices=box_office)

    @property
    def box_office_week_lens(self) -> int:
        return len(self.box_office) if self.box_office else 0

    @property
    def public_reply_count(self) -> int:
        return sum(public_review.reply_count for public_review in self.public_reviews)

    @property
    def public_review_count(self) -> int:
        return len(self.public_reviews) if self.public_reviews else 0

    def update_data(self,
                    release_date: Optional[date] = None,
                    box_offices: Optional[list[BoxOffice]] = None,
                    expert_reviews: Optional[list[ExpertReview]] = None,
                    public_reviews: Optional[list[PublicReview]] = None) -> None:
        if release_date:
            self.release_date = release_date
        if box_offices:
            if self.box_office:
                self.box_office = delete_duplicate(self.box_office + box_offices)
            else:
                self.box_office = box_offices
        if expert_reviews:
            if self.expert_reviews:
                self.expert_reviews = delete_duplicate(self.expert_reviews + expert_reviews)
            else:
                self.expert_reviews = expert_reviews
        if public_reviews:
            if self.public_reviews:
                self.public_reviews = delete_duplicate(self.public_reviews + public_reviews)
            else:
                self.public_reviews = public_reviews
        return

    @staticmethod
    def __save(file_path: Path, data: list[any], encoding: str = Constants.DEFAULT_ENCODING) -> None:
        if not file_path.parent.exists():
            file_path.parent.mkdir(parents=True)
        data = [asdict(x) for x in data]
        yaml.Dumper.ignore_aliases = lambda self, _: True
        with open(file_path, mode='w', encoding=encoding) as file:
            yaml.dump_all(data, file, allow_unicode=True)

    @staticmethod
    def __load(file_path: Path, encoding: str = Constants.DEFAULT_ENCODING) -> list[dict]:
        if not file_path.exists():
            raise FileNotFoundError(f"File {file_path} does not exist")
        with open(file_path, mode='r', encoding=encoding) as file:
            load_data = yaml.load_all(file, yaml.loader.BaseLoader)
            data = [data for data in load_data]
        return data

    def save_box_office(self, save_folder_path: Path, encoding: str = Constants.DEFAULT_ENCODING) -> None:
        file_extension: str = Constants.DEFAULT_SAVE_FILE_EXTENSION
        self.__save(file_path=save_folder_path.joinpath(f"{self.movie_id}.{file_extension}"), data=self.box_office,
                    encoding=encoding)
        return

    def load_box_office(self, load_folder_path: Path = Constants.BOX_OFFICE_FOLDER,
                        encoding: str = Constants.DEFAULT_ENCODING) -> None:
        file_extension: str = Constants.DEFAULT_SAVE_FILE_EXTENSION
<<<<<<< HEAD
        self.box_office = [BoxOffice.from_dict(data) for data in
                           self.__load(file_path=load_folder_path.joinpath(f"{self.movie_id}.{file_extension}"),
                                       encoding=encoding)]
=======
        self.box_office = self.__load(file_path=load_folder_path.joinpath(f"{self.movie_id}.{file_extension}"),
                                      encoding=encoding)
        return
>>>>>>> f680956e

    def save_public_review(self, save_folder_path: Path, encoding: str = Constants.DEFAULT_ENCODING) -> None:
        file_extension: str = Constants.DEFAULT_SAVE_FILE_EXTENSION
        save_path = save_folder_path.joinpath(f"{self.movie_id}.{file_extension}")
        self.__save(file_path=save_path, data=self.public_reviews,
                    encoding=encoding) if self.public_review_count else save_path.touch(exist_ok=True)
        return

    def load_public_review(self, load_folder_path: Path = Constants.PUBLIC_REVIEW_FOLDER,
                           encoding: str = Constants.DEFAULT_ENCODING) -> None:
        file_extension: str = Constants.DEFAULT_SAVE_FILE_EXTENSION
<<<<<<< HEAD
        self.public_reviews = [PublicReview.from_dict(data) for data in
                               self.__load(file_path=load_folder_path.joinpath(f"{self.movie_id}.{file_extension}"),
                                           encoding=encoding)]


def load_index_file(file_path: Path = Constants.INDEX_PATH, index_header=None) -> list[MovieData]:
    if index_header is None:
        index_header = Constants.INDEX_HEADER
    return [MovieData(movie_id=int(movie[index_header[0]]), movie_name=movie[index_header[1]]) for movie in
            read_data_from_csv(path=file_path)]
=======
        self.public_reviews = self.__load(file_path=load_folder_path.joinpath(f"{self.movie_id}.{file_extension}"),
                                          encoding=encoding)
        return
>>>>>>> f680956e
<|MERGE_RESOLUTION|>--- conflicted
+++ resolved
@@ -159,15 +159,10 @@
     def load_box_office(self, load_folder_path: Path = Constants.BOX_OFFICE_FOLDER,
                         encoding: str = Constants.DEFAULT_ENCODING) -> None:
         file_extension: str = Constants.DEFAULT_SAVE_FILE_EXTENSION
-<<<<<<< HEAD
         self.box_office = [BoxOffice.from_dict(data) for data in
                            self.__load(file_path=load_folder_path.joinpath(f"{self.movie_id}.{file_extension}"),
                                        encoding=encoding)]
-=======
-        self.box_office = self.__load(file_path=load_folder_path.joinpath(f"{self.movie_id}.{file_extension}"),
-                                      encoding=encoding)
         return
->>>>>>> f680956e
 
     def save_public_review(self, save_folder_path: Path, encoding: str = Constants.DEFAULT_ENCODING) -> None:
         file_extension: str = Constants.DEFAULT_SAVE_FILE_EXTENSION
@@ -179,19 +174,14 @@
     def load_public_review(self, load_folder_path: Path = Constants.PUBLIC_REVIEW_FOLDER,
                            encoding: str = Constants.DEFAULT_ENCODING) -> None:
         file_extension: str = Constants.DEFAULT_SAVE_FILE_EXTENSION
-<<<<<<< HEAD
         self.public_reviews = [PublicReview.from_dict(data) for data in
                                self.__load(file_path=load_folder_path.joinpath(f"{self.movie_id}.{file_extension}"),
                                            encoding=encoding)]
+        return
 
 
 def load_index_file(file_path: Path = Constants.INDEX_PATH, index_header=None) -> list[MovieData]:
     if index_header is None:
         index_header = Constants.INDEX_HEADER
     return [MovieData(movie_id=int(movie[index_header[0]]), movie_name=movie[index_header[1]]) for movie in
-            read_data_from_csv(path=file_path)]
-=======
-        self.public_reviews = self.__load(file_path=load_folder_path.joinpath(f"{self.movie_id}.{file_extension}"),
-                                          encoding=encoding)
-        return
->>>>>>> f680956e
+            read_data_from_csv(path=file_path)]